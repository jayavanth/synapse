--- conflicted
+++ resolved
@@ -465,7 +465,6 @@
             _get_current_state_ids_txn,
         )
 
-<<<<<<< HEAD
     # FIXME: how should this be cached?
     def get_filtered_current_state_ids(self, room_id, state_filter=StateFilter.all()):
         """Get the current state event of a given type for a room based on the
@@ -508,7 +507,7 @@
             "get_filtered_current_state_ids",
             _get_filtered_current_state_ids_txn,
         )
-=======
+
     @defer.inlineCallbacks
     def get_current_state(self, room_id, types):
         """Get the current state event of a given type for a room based on the
@@ -561,7 +560,6 @@
             results[key] = yield self.store.get_event(event_id, allow_none=True)
 
         defer.returnValue(results)
->>>>>>> 03bdbb8c
 
     @cached(max_entries=10000, iterable=True)
     def get_state_group_delta(self, state_group):
