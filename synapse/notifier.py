--- conflicted
+++ resolved
@@ -195,20 +195,11 @@
 
         logger.debug("on_new_room_event listeners %s", user_streams)
 
-<<<<<<< HEAD
-        with PreserveLoggingContext():
-            for user_stream in user_streams:
-                try:
-                    user_stream.notify(new_token)
-                except:
-                    logger.exception("Failed to notify listener")
-=======
-        for listener in listeners:
+        for user_stream in user_streams:
             try:
-                listener.notify(self)
+                user_stream.notify(new_token)
             except:
                 logger.exception("Failed to notify listener")
->>>>>>> 4429e4bf
 
     @defer.inlineCallbacks
     @log_function
@@ -230,20 +221,11 @@
         for room in rooms:
             user_streams |= self.room_to_user_streams.get(room, set())
 
-<<<<<<< HEAD
-        with PreserveLoggingContext():
-            for user_stream in user_streams:
-                try:
-                    user_streams.notify(new_token)
-                except:
-                    logger.exception("Failed to notify listener")
-=======
-        for listener in listeners:
+        for user_stream in user_streams:
             try:
-                listener.notify(self)
+                user_streams.notify(new_token)
             except:
                 logger.exception("Failed to notify listener")
->>>>>>> 4429e4bf
 
     @defer.inlineCallbacks
     def wait_for_events(self, user, rooms, timeout, callback,
