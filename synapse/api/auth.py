# -*- coding: utf-8 -*-
# Copyright 2014, 2015 OpenMarket Ltd
#
# Licensed under the Apache License, Version 2.0 (the "License");
# you may not use this file except in compliance with the License.
# You may obtain a copy of the License at
#
#     http://www.apache.org/licenses/LICENSE-2.0
#
# Unless required by applicable law or agreed to in writing, software
# distributed under the License is distributed on an "AS IS" BASIS,
# WITHOUT WARRANTIES OR CONDITIONS OF ANY KIND, either express or implied.
# See the License for the specific language governing permissions and
# limitations under the License.

"""This module contains classes for authenticating the user."""
from nacl.exceptions import BadSignatureError

from twisted.internet import defer

from synapse.api.constants import EventTypes, Membership, JoinRules
from synapse.api.errors import AuthError, Codes, SynapseError
from synapse.util.logutils import log_function
<<<<<<< HEAD
from synapse.util.thirdpartyinvites import ThirdPartyInvites
from synapse.types import UserID, EventID
from unpaddedbase64 import decode_base64
=======
from synapse.types import RoomID, UserID, EventID
>>>>>>> 40017a9a

import logging
import nacl.signing
import pymacaroons

logger = logging.getLogger(__name__)


AuthEventTypes = (
    EventTypes.Create, EventTypes.Member, EventTypes.PowerLevels,
    EventTypes.JoinRules, EventTypes.RoomHistoryVisibility,
    EventTypes.ThirdPartyInvite,
)


class Auth(object):

    def __init__(self, hs):
        self.hs = hs
        self.store = hs.get_datastore()
        self.state = hs.get_state_handler()
        self.TOKEN_NOT_FOUND_HTTP_STATUS = 401
        self._KNOWN_CAVEAT_PREFIXES = set([
            "gen = ",
            "type = ",
            "time < ",
            "user_id = ",
        ])

    def check(self, event, auth_events):
        """ Checks if this event is correctly authed.

        Args:
            event: the event being checked.
            auth_events (dict: event-key -> event): the existing room state.


        Returns:
            True if the auth checks pass.
        """
        try:
            if not hasattr(event, "room_id"):
                raise AuthError(500, "Event has no room_id: %s" % event)
            if auth_events is None:
                # Oh, we don't know what the state of the room was, so we
                # are trusting that this is allowed (at least for now)
                logger.warn("Trusting event: %s", event.event_id)
                return True

            if event.type == EventTypes.Create:
                # FIXME
                return True

            creation_event = auth_events.get((EventTypes.Create, ""), None)

            if not creation_event:
                raise SynapseError(
                    403,
                    "Room %r does not exist" % (event.room_id,)
                )

            creating_domain = RoomID.from_string(event.room_id).domain
            originating_domain = UserID.from_string(event.sender).domain
            if creating_domain != originating_domain:
                if not self.can_federate(event, auth_events):
                    raise AuthError(
                        403,
                        "This room has been marked as unfederatable."
                    )

            # FIXME: Temp hack
            if event.type == EventTypes.Aliases:
                return True

            logger.debug(
                "Auth events: %s",
                [a.event_id for a in auth_events.values()]
            )

            if event.type == EventTypes.Member:
                allowed = self.is_membership_change_allowed(
                    event, auth_events
                )
                if allowed:
                    logger.debug("Allowing! %s", event)
                else:
                    logger.debug("Denying! %s", event)
                return allowed

            self.check_event_sender_in_room(event, auth_events)
            self._can_send_event(event, auth_events)

            if event.type == EventTypes.PowerLevels:
                self._check_power_levels(event, auth_events)

            if event.type == EventTypes.Redaction:
                self.check_redaction(event, auth_events)

            logger.debug("Allowing! %s", event)
        except AuthError as e:
            logger.info(
                "Event auth check failed on event %s with msg: %s",
                event, e.msg
            )
            logger.info("Denying! %s", event)
            raise

    @defer.inlineCallbacks
    def check_joined_room(self, room_id, user_id, current_state=None):
        """Check if the user is currently joined in the room
        Args:
            room_id(str): The room to check.
            user_id(str): The user to check.
            current_state(dict): Optional map of the current state of the room.
                If provided then that map is used to check whether they are a
                member of the room. Otherwise the current membership is
                loaded from the database.
        Raises:
            AuthError if the user is not in the room.
        Returns:
            A deferred membership event for the user if the user is in
            the room.
        """
        if current_state:
            member = current_state.get(
                (EventTypes.Member, user_id),
                None
            )
        else:
            member = yield self.state.get_current_state(
                room_id=room_id,
                event_type=EventTypes.Member,
                state_key=user_id
            )

        self._check_joined_room(member, user_id, room_id)
        defer.returnValue(member)

    @defer.inlineCallbacks
    def check_user_was_in_room(self, room_id, user_id, current_state=None):
        """Check if the user was in the room at some point.
        Args:
            room_id(str): The room to check.
            user_id(str): The user to check.
            current_state(dict): Optional map of the current state of the room.
                If provided then that map is used to check whether they are a
                member of the room. Otherwise the current membership is
                loaded from the database.
        Raises:
            AuthError if the user was never in the room.
        Returns:
            A deferred membership event for the user if the user was in the
            room. This will be the join event if they are currently joined to
            the room. This will be the leave event if they have left the room.
        """
        if current_state:
            member = current_state.get(
                (EventTypes.Member, user_id),
                None
            )
        else:
            member = yield self.state.get_current_state(
                room_id=room_id,
                event_type=EventTypes.Member,
                state_key=user_id
            )
        membership = member.membership if member else None

        if membership not in (Membership.JOIN, Membership.LEAVE):
            raise AuthError(403, "User %s not in room %s" % (
                user_id, room_id
            ))

        defer.returnValue(member)

    @defer.inlineCallbacks
    def check_host_in_room(self, room_id, host):
        curr_state = yield self.state.get_current_state(room_id)

        for event in curr_state.values():
            if event.type == EventTypes.Member:
                try:
                    if UserID.from_string(event.state_key).domain != host:
                        continue
                except:
                    logger.warn("state_key not user_id: %s", event.state_key)
                    continue

                if event.content["membership"] == Membership.JOIN:
                    defer.returnValue(True)

        defer.returnValue(False)

    def check_event_sender_in_room(self, event, auth_events):
        key = (EventTypes.Member, event.user_id, )
        member_event = auth_events.get(key)

        return self._check_joined_room(
            member_event,
            event.user_id,
            event.room_id
        )

    def _check_joined_room(self, member, user_id, room_id):
        if not member or member.membership != Membership.JOIN:
            raise AuthError(403, "User %s not in room %s (%s)" % (
                user_id, room_id, repr(member)
            ))

    def can_federate(self, event, auth_events):
        creation_event = auth_events.get((EventTypes.Create, ""))

        return creation_event.content.get("m.federate", True) is True

    @log_function
    def is_membership_change_allowed(self, event, auth_events):
        membership = event.content["membership"]

        # Check if this is the room creator joining:
        if len(event.prev_events) == 1 and Membership.JOIN == membership:
            # Get room creation event:
            key = (EventTypes.Create, "", )
            create = auth_events.get(key)
            if create and event.prev_events[0][0] == create.event_id:
                if create.content["creator"] == event.state_key:
                    return True

        target_user_id = event.state_key

        creating_domain = RoomID.from_string(event.room_id).domain
        target_domain = UserID.from_string(target_user_id).domain
        if creating_domain != target_domain:
            if not self.can_federate(event, auth_events):
                raise AuthError(
                    403,
                    "This room has been marked as unfederatable."
                )

        # get info about the caller
        key = (EventTypes.Member, event.user_id, )
        caller = auth_events.get(key)

        caller_in_room = caller and caller.membership == Membership.JOIN
        caller_invited = caller and caller.membership == Membership.INVITE

        # get info about the target
        key = (EventTypes.Member, target_user_id, )
        target = auth_events.get(key)

        target_in_room = target and target.membership == Membership.JOIN
        target_banned = target and target.membership == Membership.BAN

        key = (EventTypes.JoinRules, "", )
        join_rule_event = auth_events.get(key)
        if join_rule_event:
            join_rule = join_rule_event.content.get(
                "join_rule", JoinRules.INVITE
            )
        else:
            join_rule = JoinRules.INVITE

        user_level = self._get_user_power_level(event.user_id, auth_events)
        target_level = self._get_user_power_level(
            target_user_id, auth_events
        )

        # FIXME (erikj): What should we do here as the default?
        ban_level = self._get_named_level(auth_events, "ban", 50)

        logger.debug(
            "is_membership_change_allowed: %s",
            {
                "caller_in_room": caller_in_room,
                "caller_invited": caller_invited,
                "target_banned": target_banned,
                "target_in_room": target_in_room,
                "membership": membership,
                "join_rule": join_rule,
                "target_user_id": target_user_id,
                "event.user_id": event.user_id,
            }
        )

        if Membership.JOIN != membership:
            # JOIN is the only action you can perform if you're not in the room
            if not caller_in_room:  # caller isn't joined
                raise AuthError(
                    403,
                    "%s not in room %s." % (event.user_id, event.room_id,)
                )

        if Membership.INVITE == membership:
            # TODO (erikj): We should probably handle this more intelligently
            # PRIVATE join rules.

            # Invites are valid iff caller is in the room and target isn't.
            if target_banned:
                raise AuthError(
                    403, "%s is banned from the room" % (target_user_id,)
                )
            elif target_in_room:  # the target is already in the room.
                raise AuthError(403, "%s is already in the room." %
                                     target_user_id)
            else:
                invite_level = self._get_named_level(auth_events, "invite", 0)

                if user_level < invite_level:
                    raise AuthError(
                        403, "You cannot invite user %s." % target_user_id
                    )
        elif Membership.JOIN == membership:
            # Joins are valid iff caller == target and they were:
            # invited: They are accepting the invitation
            # joined: It's a NOOP
            if event.user_id != target_user_id:
                raise AuthError(403, "Cannot force another user to join.")
            elif target_banned:
                raise AuthError(403, "You are banned from this room")
            elif join_rule == JoinRules.PUBLIC:
                pass
            elif join_rule == JoinRules.INVITE:
                if not caller_in_room and not caller_invited:
                    if not self._verify_third_party_invite(event, auth_events):
                        raise AuthError(403, "You are not invited to this room.")
            else:
                # TODO (erikj): may_join list
                # TODO (erikj): private rooms
                raise AuthError(403, "You are not allowed to join this room")
        elif Membership.LEAVE == membership:
            # TODO (erikj): Implement kicks.
            if target_banned and user_level < ban_level:
                raise AuthError(
                    403, "You cannot unban user &s." % (target_user_id,)
                )
            elif target_user_id != event.user_id:
                kick_level = self._get_named_level(auth_events, "kick", 50)

                if user_level < kick_level or user_level <= target_level:
                    raise AuthError(
                        403, "You cannot kick user %s." % target_user_id
                    )
        elif Membership.BAN == membership:
            if user_level < ban_level or user_level <= target_level:
                raise AuthError(403, "You don't have permission to ban")
        else:
            raise AuthError(500, "Unknown membership %s" % membership)

        return True

    def _verify_third_party_invite(self, event, auth_events):
        for key in ThirdPartyInvites.JOIN_KEYS:
            if key not in event.content:
                return False
        token = event.content["token"]
        invite_event = auth_events.get(
            (EventTypes.ThirdPartyInvite, token,)
        )
        if not invite_event:
            return False
        try:
            public_key = event.content["public_key"]
            key_validity_url = event.content["key_validity_url"]
            if invite_event.content["public_key"] != public_key:
                return False
            if invite_event.content["key_validity_url"] != key_validity_url:
                return False
            verify_key = nacl.signing.VerifyKey(decode_base64(public_key))
            encoded_signature = event.content["signature"]
            signature = decode_base64(encoded_signature)
            verify_key.verify(token, signature)
            return True
        except (KeyError, BadSignatureError,):
            return False

    def _get_power_level_event(self, auth_events):
        key = (EventTypes.PowerLevels, "", )
        return auth_events.get(key)

    def _get_user_power_level(self, user_id, auth_events):
        power_level_event = self._get_power_level_event(auth_events)

        if power_level_event:
            level = power_level_event.content.get("users", {}).get(user_id)
            if not level:
                level = power_level_event.content.get("users_default", 0)

            if level is None:
                return 0
            else:
                return int(level)
        else:
            key = (EventTypes.Create, "", )
            create_event = auth_events.get(key)
            if (create_event is not None and
                    create_event.content["creator"] == user_id):
                return 100
            else:
                return 0

    def _get_named_level(self, auth_events, name, default):
        power_level_event = self._get_power_level_event(auth_events)

        if not power_level_event:
            return default

        level = power_level_event.content.get(name, None)
        if level is not None:
            return int(level)
        else:
            return default

    @defer.inlineCallbacks
    def get_user_by_req(self, request):
        """ Get a registered user's ID.

        Args:
            request - An HTTP request with an access_token query parameter.
        Returns:
            tuple of:
                UserID (str)
                Access token ID (str)
        Raises:
            AuthError if no user by that token exists or the token is invalid.
        """
        # Can optionally look elsewhere in the request (e.g. headers)
        try:
            access_token = request.args["access_token"][0]

            # Check for application service tokens with a user_id override
            try:
                app_service = yield self.store.get_app_service_by_token(
                    access_token
                )
                if not app_service:
                    raise KeyError

                user_id = app_service.sender
                if "user_id" in request.args:
                    user_id = request.args["user_id"][0]
                    if not app_service.is_interested_in_user(user_id):
                        raise AuthError(
                            403,
                            "Application service cannot masquerade as this user."
                        )

                if not user_id:
                    raise KeyError

                request.authenticated_entity = user_id

                defer.returnValue((UserID.from_string(user_id), ""))
                return
            except KeyError:
                pass  # normal users won't have the user_id query parameter set.

            user_info = yield self._get_user_by_access_token(access_token)
            user = user_info["user"]
            token_id = user_info["token_id"]

            ip_addr = self.hs.get_ip_from_request(request)
            user_agent = request.requestHeaders.getRawHeaders(
                "User-Agent",
                default=[""]
            )[0]
            if user and access_token and ip_addr:
                self.store.insert_client_ip(
                    user=user,
                    access_token=access_token,
                    ip=ip_addr,
                    user_agent=user_agent
                )

            request.authenticated_entity = user.to_string()

            defer.returnValue((user, token_id,))
        except KeyError:
            raise AuthError(
                self.TOKEN_NOT_FOUND_HTTP_STATUS, "Missing access token.",
                errcode=Codes.MISSING_TOKEN
            )

    @defer.inlineCallbacks
    def _get_user_by_access_token(self, token):
        """ Get a registered user's ID.

        Args:
            token (str): The access token to get the user by.
        Returns:
            dict : dict that includes the user and the ID of their access token.
        Raises:
            AuthError if no user by that token exists or the token is invalid.
        """
        try:
            ret = yield self._get_user_from_macaroon(token)
        except AuthError:
            # TODO(daniel): Remove this fallback when all existing access tokens
            # have been re-issued as macaroons.
            ret = yield self._look_up_user_by_access_token(token)
        defer.returnValue(ret)

    @defer.inlineCallbacks
    def _get_user_from_macaroon(self, macaroon_str):
        try:
            macaroon = pymacaroons.Macaroon.deserialize(macaroon_str)
            self._validate_macaroon(macaroon)

            user_prefix = "user_id = "
            for caveat in macaroon.caveats:
                if caveat.caveat_id.startswith(user_prefix):
                    user = UserID.from_string(caveat.caveat_id[len(user_prefix):])
                    # This codepath exists so that we can actually return a
                    # token ID, because we use token IDs in place of device
                    # identifiers throughout the codebase.
                    # TODO(daniel): Remove this fallback when device IDs are
                    # properly implemented.
                    ret = yield self._look_up_user_by_access_token(macaroon_str)
                    if ret["user"] != user:
                        logger.error(
                            "Macaroon user (%s) != DB user (%s)",
                            user,
                            ret["user"]
                        )
                        raise AuthError(
                            self.TOKEN_NOT_FOUND_HTTP_STATUS,
                            "User mismatch in macaroon",
                            errcode=Codes.UNKNOWN_TOKEN
                        )
                    defer.returnValue(ret)
            raise AuthError(
                self.TOKEN_NOT_FOUND_HTTP_STATUS, "No user caveat in macaroon",
                errcode=Codes.UNKNOWN_TOKEN
            )
        except (pymacaroons.exceptions.MacaroonException, TypeError, ValueError):
            raise AuthError(
                self.TOKEN_NOT_FOUND_HTTP_STATUS, "Invalid macaroon passed.",
                errcode=Codes.UNKNOWN_TOKEN
            )

    def _validate_macaroon(self, macaroon):
        v = pymacaroons.Verifier()
        v.satisfy_exact("gen = 1")
        v.satisfy_exact("type = access")
        v.satisfy_general(lambda c: c.startswith("user_id = "))
        v.satisfy_general(self._verify_expiry)
        v.verify(macaroon, self.hs.config.macaroon_secret_key)

        v = pymacaroons.Verifier()
        v.satisfy_general(self._verify_recognizes_caveats)
        v.verify(macaroon, self.hs.config.macaroon_secret_key)

    def _verify_expiry(self, caveat):
        prefix = "time < "
        if not caveat.startswith(prefix):
            return False
        # TODO(daniel): Enable expiry check when clients actually know how to
        # refresh tokens. (And remember to enable the tests)
        return True
        expiry = int(caveat[len(prefix):])
        now = self.hs.get_clock().time_msec()
        return now < expiry

    def _verify_recognizes_caveats(self, caveat):
        first_space = caveat.find(" ")
        if first_space < 0:
            return False
        second_space = caveat.find(" ", first_space + 1)
        if second_space < 0:
            return False
        return caveat[:second_space + 1] in self._KNOWN_CAVEAT_PREFIXES

    @defer.inlineCallbacks
    def _look_up_user_by_access_token(self, token):
        ret = yield self.store.get_user_by_access_token(token)
        if not ret:
            raise AuthError(
                self.TOKEN_NOT_FOUND_HTTP_STATUS, "Unrecognised access token.",
                errcode=Codes.UNKNOWN_TOKEN
            )
        user_info = {
            "user": UserID.from_string(ret.get("name")),
            "token_id": ret.get("token_id", None),
        }
        defer.returnValue(user_info)

    @defer.inlineCallbacks
    def get_appservice_by_req(self, request):
        try:
            token = request.args["access_token"][0]
            service = yield self.store.get_app_service_by_token(token)
            if not service:
                raise AuthError(
                    self.TOKEN_NOT_FOUND_HTTP_STATUS,
                    "Unrecognised access token.",
                    errcode=Codes.UNKNOWN_TOKEN
                )
            request.authenticated_entity = service.sender
            defer.returnValue(service)
        except KeyError:
            raise AuthError(
                self.TOKEN_NOT_FOUND_HTTP_STATUS, "Missing access token."
            )

    def is_server_admin(self, user):
        return self.store.is_server_admin(user)

    @defer.inlineCallbacks
    def add_auth_events(self, builder, context):
        auth_ids = self.compute_auth_events(builder, context.current_state)

        auth_events_entries = yield self.store.add_event_hashes(
            auth_ids
        )

        builder.auth_events = auth_events_entries

    def compute_auth_events(self, event, current_state):
        if event.type == EventTypes.Create:
            return []

        auth_ids = []

        key = (EventTypes.PowerLevels, "", )
        power_level_event = current_state.get(key)

        if power_level_event:
            auth_ids.append(power_level_event.event_id)

        key = (EventTypes.JoinRules, "", )
        join_rule_event = current_state.get(key)

        key = (EventTypes.Member, event.user_id, )
        member_event = current_state.get(key)

        key = (EventTypes.Create, "", )
        create_event = current_state.get(key)
        if create_event:
            auth_ids.append(create_event.event_id)

        if join_rule_event:
            join_rule = join_rule_event.content.get("join_rule")
            is_public = join_rule == JoinRules.PUBLIC if join_rule else False
        else:
            is_public = False

        if event.type == EventTypes.Member:
            e_type = event.content["membership"]
            if e_type in [Membership.JOIN, Membership.INVITE]:
                if join_rule_event:
                    auth_ids.append(join_rule_event.event_id)

            if e_type == Membership.JOIN:
                if member_event and not is_public:
                    auth_ids.append(member_event.event_id)
            else:
                if member_event:
                    auth_ids.append(member_event.event_id)
        elif member_event:
            if member_event.content["membership"] == Membership.JOIN:
                auth_ids.append(member_event.event_id)

        return auth_ids

    @log_function
    def _can_send_event(self, event, auth_events):
        key = (EventTypes.PowerLevels, "", )
        send_level_event = auth_events.get(key)
        send_level = None
        if send_level_event:
            send_level = send_level_event.content.get("events", {}).get(
                event.type
            )
            if send_level is None:
                if hasattr(event, "state_key"):
                    send_level = send_level_event.content.get(
                        "state_default", 50
                    )
                else:
                    send_level = send_level_event.content.get(
                        "events_default", 0
                    )

        if send_level:
            send_level = int(send_level)
        else:
            send_level = 0

        user_level = self._get_user_power_level(event.user_id, auth_events)

        if user_level < send_level:
            raise AuthError(
                403,
                "You don't have permission to post that to the room. " +
                "user_level (%d) < send_level (%d)" % (user_level, send_level)
            )

        # Check state_key
        if hasattr(event, "state_key"):
            if event.state_key.startswith("@"):
                if event.state_key != event.user_id:
                    raise AuthError(
                        403,
                        "You are not allowed to set others state"
                    )
                else:
                    sender_domain = UserID.from_string(
                        event.user_id
                    ).domain

                    if sender_domain != event.state_key:
                        raise AuthError(
                            403,
                            "You are not allowed to set others state"
                        )

        return True

    def check_redaction(self, event, auth_events):
        """Check whether the event sender is allowed to redact the target event.

        Returns:
            True if the the sender is allowed to redact the target event if the
            target event was created by them.
            False if the sender is allowed to redact the target event with no
            further checks.

        Raises:
            AuthError if the event sender is definitely not allowed to redact
            the target event.
        """
        user_level = self._get_user_power_level(event.user_id, auth_events)

        redact_level = self._get_named_level(auth_events, "redact", 50)

        if user_level > redact_level:
            return False

        redacter_domain = EventID.from_string(event.event_id).domain
        redactee_domain = EventID.from_string(event.redacts).domain
        if redacter_domain == redactee_domain:
            return True

        raise AuthError(
            403,
            "You don't have permission to redact events"
        )

    def _check_power_levels(self, event, auth_events):
        user_list = event.content.get("users", {})
        # Validate users
        for k, v in user_list.items():
            try:
                UserID.from_string(k)
            except:
                raise SynapseError(400, "Not a valid user_id: %s" % (k,))

            try:
                int(v)
            except:
                raise SynapseError(400, "Not a valid power level: %s" % (v,))

        key = (event.type, event.state_key, )
        current_state = auth_events.get(key)

        if not current_state:
            return

        user_level = self._get_user_power_level(event.user_id, auth_events)

        # Check other levels:
        levels_to_check = [
            ("users_default", None),
            ("events_default", None),
            ("state_default", None),
            ("ban", None),
            ("redact", None),
            ("kick", None),
            ("invite", None),
        ]

        old_list = current_state.content.get("users")
        for user in set(old_list.keys() + user_list.keys()):
            levels_to_check.append(
                (user, "users")
            )

        old_list = current_state.content.get("events")
        new_list = event.content.get("events")
        for ev_id in set(old_list.keys() + new_list.keys()):
            levels_to_check.append(
                (ev_id, "events")
            )

        old_state = current_state.content
        new_state = event.content

        for level_to_check, dir in levels_to_check:
            old_loc = old_state
            new_loc = new_state
            if dir:
                old_loc = old_loc.get(dir, {})
                new_loc = new_loc.get(dir, {})

            if level_to_check in old_loc:
                old_level = int(old_loc[level_to_check])
            else:
                old_level = None

            if level_to_check in new_loc:
                new_level = int(new_loc[level_to_check])
            else:
                new_level = None

            if new_level is not None and old_level is not None:
                if new_level == old_level:
                    continue

            if dir == "users" and level_to_check != event.user_id:
                if old_level == user_level:
                    raise AuthError(
                        403,
                        "You don't have permission to remove ops level equal "
                        "to your own"
                    )

            if old_level > user_level or new_level > user_level:
                raise AuthError(
                    403,
                    "You don't have permission to add ops level greater "
                    "than your own"
                )<|MERGE_RESOLUTION|>--- conflicted
+++ resolved
@@ -20,14 +20,10 @@
 
 from synapse.api.constants import EventTypes, Membership, JoinRules
 from synapse.api.errors import AuthError, Codes, SynapseError
+from synapse.types import RoomID, UserID, EventID
 from synapse.util.logutils import log_function
-<<<<<<< HEAD
 from synapse.util.thirdpartyinvites import ThirdPartyInvites
-from synapse.types import UserID, EventID
 from unpaddedbase64 import decode_base64
-=======
-from synapse.types import RoomID, UserID, EventID
->>>>>>> 40017a9a
 
 import logging
 import nacl.signing
