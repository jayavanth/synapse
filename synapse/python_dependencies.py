--- conflicted
+++ resolved
@@ -58,20 +58,12 @@
     "six>=1.10",
     # prometheus_client 0.4.0 changed the format of counter metrics
     # (cf https://github.com/matrix-org/synapse/issues/4001)
-<<<<<<< HEAD
     "prometheus_client>=0.0.18,<0.4.0": ["prometheus_client"],
 
     # we use attr.s(frozen), which arrived in 16.3.0
     "attrs>=16.3.0": ["attr>=16.3.0"],
     "netaddr>=0.7.18": ["netaddr"],
 }
-=======
-    "prometheus_client>=0.0.18,<0.4.0",
-    # we use attr.s(slots), which arrived in 16.0.0
-    "attrs>=16.0.0",
-    "netaddr>=0.7.18",
-]
->>>>>>> 4a4d2e17
 
 CONDITIONAL_REQUIREMENTS = {
     "email.enable_notifs": ["Jinja2>=2.9", "bleach>=1.4.2"],
