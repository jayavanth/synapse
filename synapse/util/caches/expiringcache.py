--- conflicted
+++ resolved
@@ -64,11 +64,7 @@
             return
 
         def f():
-<<<<<<< HEAD
-            run_as_background_process(
-=======
             return run_as_background_process(
->>>>>>> 16d97018
                 "prune_cache_%s" % self._cache_name,
                 self._prune_cache,
             )
