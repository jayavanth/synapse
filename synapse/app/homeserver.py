#!/usr/bin/env python
# -*- coding: utf-8 -*-
# Copyright 2014-2016 OpenMarket Ltd
# Copyright 2019 New Vector Ltd
#
# Licensed under the Apache License, Version 2.0 (the "License");
# you may not use this file except in compliance with the License.
# You may obtain a copy of the License at
#
#     http://www.apache.org/licenses/LICENSE-2.0
#
# Unless required by applicable law or agreed to in writing, software
# distributed under the License is distributed on an "AS IS" BASIS,
# WITHOUT WARRANTIES OR CONDITIONS OF ANY KIND, either express or implied.
# See the License for the specific language governing permissions and
# limitations under the License.

from __future__ import print_function

import gc
import logging
import os
import sys

from six import iteritems

import psutil
from prometheus_client import Gauge

from twisted.application import service
from twisted.internet import defer, reactor
from twisted.python.failure import Failure
from twisted.web.resource import EncodingResourceWrapper, NoResource
from twisted.web.server import GzipEncoderFactory
from twisted.web.static import File

import synapse
import synapse.config.logger
from synapse import events
from synapse.api.urls import (
    CONTENT_REPO_PREFIX,
    FEDERATION_PREFIX,
    LEGACY_MEDIA_PREFIX,
    MEDIA_PREFIX,
    SERVER_KEY_V2_PREFIX,
    STATIC_PREFIX,
    WEB_CLIENT_PREFIX,
)
from synapse.app import _base
from synapse.app._base import listen_ssl, listen_tcp, quit_with_error
from synapse.config._base import ConfigError
from synapse.config.homeserver import HomeServerConfig
from synapse.federation.transport.server import TransportLayerServer
from synapse.http.additional_resource import AdditionalResource
from synapse.http.server import RootRedirect
from synapse.http.site import SynapseSite
from synapse.metrics import RegistryProxy
from synapse.metrics.background_process_metrics import run_as_background_process
from synapse.metrics.resource import METRICS_PREFIX, MetricsResource
from synapse.module_api import ModuleApi
from synapse.python_dependencies import check_requirements
from synapse.replication.http import REPLICATION_PREFIX, ReplicationRestResource
from synapse.replication.tcp.resource import ReplicationStreamProtocolFactory
from synapse.rest import ClientRestResource
from synapse.rest.key.v2 import KeyApiV2Resource
from synapse.rest.media.v0.content_repository import ContentRepoResource
from synapse.rest.well_known import WellKnownResource
from synapse.server import HomeServer
from synapse.storage import DataStore, are_all_users_on_domain
from synapse.storage.engines import IncorrectDatabaseSetup, create_engine
from synapse.storage.prepare_database import UpgradeDatabaseException, prepare_database
from synapse.util.caches import CACHE_SIZE_FACTOR
from synapse.util.httpresourcetree import create_resource_tree
from synapse.util.logcontext import LoggingContext
from synapse.util.manhole import manhole
from synapse.util.module_loader import load_module
from synapse.util.rlimit import change_resource_limit
from synapse.util.versionstring import get_version_string

logger = logging.getLogger("synapse.app.homeserver")


def gz_wrap(r):
    return EncodingResourceWrapper(r, [GzipEncoderFactory()])


class SynapseHomeServer(HomeServer):
    DATASTORE_CLASS = DataStore

    def _listener_http(self, config, listener_config):
        port = listener_config["port"]
        bind_addresses = listener_config["bind_addresses"]
        tls = listener_config.get("tls", False)
        site_tag = listener_config.get("tag", port)

        resources = {}
        for res in listener_config["resources"]:
            for name in res["names"]:
                if name == "openid" and "federation" in res["names"]:
                    # Skip loading openid resource if federation is defined
                    # since federation resource will include openid
                    continue
                resources.update(self._configure_named_resource(
                    name, res.get("compress", False),
                ))

        additional_resources = listener_config.get("additional_resources", {})
        logger.debug("Configuring additional resources: %r",
                     additional_resources)
        module_api = ModuleApi(self, self.get_auth_handler())
        for path, resmodule in additional_resources.items():
            handler_cls, config = load_module(resmodule)
            handler = handler_cls(config, module_api)
            resources[path] = AdditionalResource(self, handler.handle_request)

        # try to find something useful to redirect '/' to
        if WEB_CLIENT_PREFIX in resources:
            root_resource = RootRedirect(WEB_CLIENT_PREFIX)
        elif STATIC_PREFIX in resources:
            root_resource = RootRedirect(STATIC_PREFIX)
        else:
            root_resource = NoResource()

        root_resource = create_resource_tree(resources, root_resource)

        if tls:
            ports = listen_ssl(
                bind_addresses,
                port,
                SynapseSite(
                    "synapse.access.https.%s" % (site_tag,),
                    site_tag,
                    listener_config,
                    root_resource,
                    self.version_string,
                ),
                self.tls_server_context_factory,
                reactor=self.get_reactor(),
            )
            logger.info("Synapse now listening on TCP port %d (TLS)", port)

        else:
            ports = listen_tcp(
                bind_addresses,
                port,
                SynapseSite(
                    "synapse.access.http.%s" % (site_tag,),
                    site_tag,
                    listener_config,
                    root_resource,
                    self.version_string,
                ),
                reactor=self.get_reactor(),
            )
            logger.info("Synapse now listening on TCP port %d", port)

        return ports

    def _configure_named_resource(self, name, compress=False):
        """Build a resource map for a named resource

        Args:
            name (str): named resource: one of "client", "federation", etc
            compress (bool): whether to enable gzip compression for this
                resource

        Returns:
            dict[str, Resource]: map from path to HTTP resource
        """
        resources = {}
        if name == "client":
            client_resource = ClientRestResource(self)
            if compress:
                client_resource = gz_wrap(client_resource)

            resources.update({
                "/_matrix/client/api/v1": client_resource,
                "/_matrix/client/r0": client_resource,
                "/_matrix/client/unstable": client_resource,
                "/_matrix/client/v2_alpha": client_resource,
                "/_matrix/client/versions": client_resource,
                "/.well-known/matrix/client": WellKnownResource(self),
            })

            if self.get_config().saml2_enabled:
                from synapse.rest.saml2 import SAML2Resource
                resources["/_matrix/saml2"] = SAML2Resource(self)

        if name == "consent":
            from synapse.rest.consent.consent_resource import ConsentResource
            consent_resource = ConsentResource(self)
            if compress:
                consent_resource = gz_wrap(consent_resource)
            resources.update({
                "/_matrix/consent": consent_resource,
            })

        if name == "federation":
            resources.update({
                FEDERATION_PREFIX: TransportLayerServer(self),
            })

        if name == "openid":
            resources.update({
                FEDERATION_PREFIX: TransportLayerServer(self, servlet_groups=["openid"]),
            })

        if name in ["static", "client"]:
            resources.update({
                STATIC_PREFIX: File(
                    os.path.join(os.path.dirname(synapse.__file__), "static")
                ),
            })

        if name in ["media", "federation", "client"]:
            if self.get_config().enable_media_repo:
                media_repo = self.get_media_repository_resource()
                resources.update({
                    MEDIA_PREFIX: media_repo,
                    LEGACY_MEDIA_PREFIX: media_repo,
                    CONTENT_REPO_PREFIX: ContentRepoResource(
                        self, self.config.uploads_path
                    ),
                })
            elif name == "media":
                raise ConfigError(
                    "'media' resource conflicts with enable_media_repo=False",
                )

        if name in ["keys", "federation"]:
            resources[SERVER_KEY_V2_PREFIX] = KeyApiV2Resource(self)

        if name == "webclient":
            webclient_path = self.get_config().web_client_location

            if webclient_path is None:
                logger.warning(
                    "Not enabling webclient resource, as web_client_location is unset."
                )
            else:
                # GZip is disabled here due to
                # https://twistedmatrix.com/trac/ticket/7678
                resources[WEB_CLIENT_PREFIX] = File(webclient_path)

        if name == "metrics" and self.get_config().enable_metrics:
            resources[METRICS_PREFIX] = MetricsResource(RegistryProxy)

        if name == "replication":
            resources[REPLICATION_PREFIX] = ReplicationRestResource(self)

        return resources

    def start_listening(self, listeners):
        config = self.get_config()

        for listener in listeners:
            if listener["type"] == "http":
                self._listening_services.extend(
                    self._listener_http(config, listener)
                )
            elif listener["type"] == "manhole":
                listen_tcp(
                    listener["bind_addresses"],
                    listener["port"],
                    manhole(
                        username="matrix",
                        password="rabbithole",
                        globals={"hs": self},
                    )
                )
            elif listener["type"] == "replication":
                services = listen_tcp(
                    listener["bind_addresses"],
                    listener["port"],
                    ReplicationStreamProtocolFactory(self),
                )
                for s in services:
                    reactor.addSystemEventTrigger(
                        "before", "shutdown", s.stopListening,
                    )
            elif listener["type"] == "metrics":
                if not self.get_config().enable_metrics:
                    logger.warn(("Metrics listener configured, but "
                                 "enable_metrics is not True!"))
                else:
                    _base.listen_metrics(listener["bind_addresses"],
                                         listener["port"])
            else:
                logger.warn("Unrecognized listener type: %s", listener["type"])

    def run_startup_checks(self, db_conn, database_engine):
        all_users_native = are_all_users_on_domain(
            db_conn.cursor(), database_engine, self.hostname
        )
        if not all_users_native:
            quit_with_error(
                "Found users in database not native to %s!\n"
                "You cannot changed a synapse server_name after it's been configured"
                % (self.hostname,)
            )

        try:
            database_engine.check_database(db_conn.cursor())
        except IncorrectDatabaseSetup as e:
            quit_with_error(str(e))


# Gauges to expose monthly active user control metrics
current_mau_gauge = Gauge("synapse_admin_mau:current", "Current MAU")
max_mau_gauge = Gauge("synapse_admin_mau:max", "MAU Limit")
registered_reserved_users_mau_gauge = Gauge(
    "synapse_admin_mau:registered_reserved_users",
    "Registered users with reserved threepids"
)


def setup(config_options):
    """
    Args:
        config_options_options: The options passed to Synapse. Usually
            `sys.argv[1:]`.

    Returns:
        HomeServer
    """
    try:
        config = HomeServerConfig.load_or_generate_config(
            "Synapse Homeserver",
            config_options,
        )
    except ConfigError as e:
        sys.stderr.write("\n" + str(e) + "\n")
        sys.exit(1)

    if not config:
        # If a config isn't returned, and an exception isn't raised, we're just
        # generating config files and shouldn't try to continue.
        sys.exit(0)

    synapse.config.logger.setup_logging(
        config,
        use_worker_options=False
    )

    events.USE_FROZEN_DICTS = config.use_frozen_dicts

    database_engine = create_engine(config.database_config)
    config.database_config["args"]["cp_openfun"] = database_engine.on_new_connection

    hs = SynapseHomeServer(
        config.server_name,
        db_config=config.database_config,
        config=config,
        version_string="Synapse/" + get_version_string(synapse),
        database_engine=database_engine,
    )

    logger.info("Preparing database: %s...", config.database_config['name'])

    try:
        with hs.get_db_conn(run_new_connection=False) as db_conn:
            prepare_database(db_conn, database_engine, config=config)
            database_engine.on_new_connection(db_conn)

            hs.run_startup_checks(db_conn, database_engine)

            db_conn.commit()
    except UpgradeDatabaseException:
        sys.stderr.write(
            "\nFailed to upgrade database.\n"
            "Have you checked for version specific instructions in"
            " UPGRADES.rst?\n"
        )
        sys.exit(1)

    logger.info("Database prepared in %s.", config.database_config['name'])

    hs.setup()
<<<<<<< HEAD
    hs.setup_master()
    hs.start_listening()
=======
>>>>>>> d560f43e

    @defer.inlineCallbacks
    def do_acme():
        """
        Reprovision an ACME certificate, if it's required.

        Returns:
            Deferred[bool]: Whether the cert has been updated.
        """
        acme = hs.get_acme_handler()

        # Check how long the certificate is active for.
        cert_days_remaining = hs.config.is_disk_cert_valid(
            allow_self_signed=False
        )

        # We want to reprovision if cert_days_remaining is None (meaning no
        # certificate exists), or the days remaining number it returns
        # is less than our re-registration threshold.
        provision = False

        if (
            cert_days_remaining is None or
            cert_days_remaining < hs.config.acme_reprovision_threshold
        ):
            provision = True

        if provision:
            yield acme.provision_certificate()

        defer.returnValue(provision)

    @defer.inlineCallbacks
    def reprovision_acme():
        """
        Provision a certificate from ACME, if required, and reload the TLS
        certificate if it's renewed.
        """
        reprovisioned = yield do_acme()
        if reprovisioned:
            _base.refresh_certificate(hs)

    @defer.inlineCallbacks
    def start():
        try:
            # Run the ACME provisioning code, if it's enabled.
            if hs.config.acme_enabled:
                acme = hs.get_acme_handler()
                # Start up the webservices which we will respond to ACME
                # challenges with, and then provision.
                yield acme.start_listening()
                yield do_acme()

                # Check if it needs to be reprovisioned every day.
                hs.get_clock().looping_call(
                    reprovision_acme,
                    24 * 60 * 60 * 1000
                )

            _base.start(hs, config.listeners)

            hs.get_pusherpool().start()
            hs.get_datastore().start_doing_background_updates()
        except Exception:
            # Print the exception and bail out.
            print("Error during startup:", file=sys.stderr)

            # this gives better tracebacks than traceback.print_exc()
            Failure().printTraceback(file=sys.stderr)

            if reactor.running:
                reactor.stop()
            sys.exit(1)

    reactor.callWhenRunning(start)

    return hs


class SynapseService(service.Service):
    """
    A twisted Service class that will start synapse. Used to run synapse
    via twistd and a .tac.
    """
    def __init__(self, config):
        self.config = config

    def startService(self):
        hs = setup(self.config)
        change_resource_limit(hs.config.soft_file_limit)
        if hs.config.gc_thresholds:
            gc.set_threshold(*hs.config.gc_thresholds)

    def stopService(self):
        return self._port.stopListening()


def run(hs):
    PROFILE_SYNAPSE = False
    if PROFILE_SYNAPSE:
        def profile(func):
            from cProfile import Profile
            from threading import current_thread

            def profiled(*args, **kargs):
                profile = Profile()
                profile.enable()
                func(*args, **kargs)
                profile.disable()
                ident = current_thread().ident
                profile.dump_stats("/tmp/%s.%s.%i.pstat" % (
                    hs.hostname, func.__name__, ident
                ))

            return profiled

        from twisted.python.threadpool import ThreadPool
        ThreadPool._worker = profile(ThreadPool._worker)
        reactor.run = profile(reactor.run)

    clock = hs.get_clock()
    start_time = clock.time()

    stats = {}

    # Contains the list of processes we will be monitoring
    # currently either 0 or 1
    stats_process = []

    def start_phone_stats_home():
        return run_as_background_process("phone_stats_home", phone_stats_home)

    @defer.inlineCallbacks
    def phone_stats_home():
        logger.info("Gathering stats for reporting")
        now = int(hs.get_clock().time())
        uptime = int(now - start_time)
        if uptime < 0:
            uptime = 0

        stats["homeserver"] = hs.config.server_name
        stats["timestamp"] = now
        stats["uptime_seconds"] = uptime
        version = sys.version_info
        stats["python_version"] = "{}.{}.{}".format(
            version.major, version.minor, version.micro
        )
        stats["total_users"] = yield hs.get_datastore().count_all_users()

        total_nonbridged_users = yield hs.get_datastore().count_nonbridged_users()
        stats["total_nonbridged_users"] = total_nonbridged_users

        daily_user_type_results = yield hs.get_datastore().count_daily_user_type()
        for name, count in iteritems(daily_user_type_results):
            stats["daily_user_type_" + name] = count

        room_count = yield hs.get_datastore().get_room_count()
        stats["total_room_count"] = room_count

        stats["daily_active_users"] = yield hs.get_datastore().count_daily_users()
        stats["daily_active_rooms"] = yield hs.get_datastore().count_daily_active_rooms()
        stats["daily_messages"] = yield hs.get_datastore().count_daily_messages()

        r30_results = yield hs.get_datastore().count_r30_users()
        for name, count in iteritems(r30_results):
            stats["r30_users_" + name] = count

        daily_sent_messages = yield hs.get_datastore().count_daily_sent_messages()
        stats["daily_sent_messages"] = daily_sent_messages
        stats["cache_factor"] = CACHE_SIZE_FACTOR
        stats["event_cache_size"] = hs.config.event_cache_size

        if len(stats_process) > 0:
            stats["memory_rss"] = 0
            stats["cpu_average"] = 0
            for process in stats_process:
                stats["memory_rss"] += process.memory_info().rss
                stats["cpu_average"] += int(process.cpu_percent(interval=None))

        stats["database_engine"] = hs.get_datastore().database_engine_name
        stats["database_server_version"] = hs.get_datastore().get_server_version()

        logger.info("Reporting stats to matrix.org: %s" % (stats,))
        try:
            yield hs.get_simple_http_client().put_json(
                "https://matrix.org/report-usage-stats/push",
                stats
            )
        except Exception as e:
            logger.warn("Error reporting stats: %s", e)

    def performance_stats_init():
        try:
            process = psutil.Process()
            # Ensure we can fetch both, and make the initial request for cpu_percent
            # so the next request will use this as the initial point.
            process.memory_info().rss
            process.cpu_percent(interval=None)
            logger.info("report_stats can use psutil")
            stats_process.append(process)
        except (AttributeError):
            logger.warning(
                "Unable to read memory/cpu stats. Disabling reporting."
            )

    def generate_user_daily_visit_stats():
        return run_as_background_process(
            "generate_user_daily_visits",
            hs.get_datastore().generate_user_daily_visits,
        )

    # Rather than update on per session basis, batch up the requests.
    # If you increase the loop period, the accuracy of user_daily_visits
    # table will decrease
    clock.looping_call(generate_user_daily_visit_stats, 5 * 60 * 1000)

    # monthly active user limiting functionality
    def reap_monthly_active_users():
        return run_as_background_process(
            "reap_monthly_active_users",
            hs.get_datastore().reap_monthly_active_users,
        )
    clock.looping_call(reap_monthly_active_users, 1000 * 60 * 60)
    reap_monthly_active_users()

    @defer.inlineCallbacks
    def generate_monthly_active_users():
        current_mau_count = 0
        reserved_count = 0
        store = hs.get_datastore()
        if hs.config.limit_usage_by_mau or hs.config.mau_stats_only:
            current_mau_count = yield store.get_monthly_active_count()
            reserved_count = yield store.get_registered_reserved_users_count()
        current_mau_gauge.set(float(current_mau_count))
        registered_reserved_users_mau_gauge.set(float(reserved_count))
        max_mau_gauge.set(float(hs.config.max_mau_value))

    def start_generate_monthly_active_users():
        return run_as_background_process(
            "generate_monthly_active_users",
            generate_monthly_active_users,
        )

    start_generate_monthly_active_users()
    if hs.config.limit_usage_by_mau or hs.config.mau_stats_only:
        clock.looping_call(start_generate_monthly_active_users, 5 * 60 * 1000)
    # End of monthly active user settings

    if hs.config.report_stats:
        logger.info("Scheduling stats reporting for 3 hour intervals")
        clock.looping_call(start_phone_stats_home, 3 * 60 * 60 * 1000)

        # We need to defer this init for the cases that we daemonize
        # otherwise the process ID we get is that of the non-daemon process
        clock.call_later(0, performance_stats_init)

        # We wait 5 minutes to send the first set of stats as the server can
        # be quite busy the first few minutes
        clock.call_later(5 * 60, start_phone_stats_home)

    if hs.config.daemonize and hs.config.print_pidfile:
        print(hs.config.pid_file)

    _base.start_reactor(
        "synapse-homeserver",
        hs.config.soft_file_limit,
        hs.config.gc_thresholds,
        hs.config.pid_file,
        hs.config.daemonize,
        hs.config.cpu_affinity,
        logger,
    )


def main():
    with LoggingContext("main"):
        # check base requirements
        check_requirements()
        hs = setup(sys.argv[1:])
        run(hs)


if __name__ == '__main__':
    main()<|MERGE_RESOLUTION|>--- conflicted
+++ resolved
@@ -376,11 +376,7 @@
     logger.info("Database prepared in %s.", config.database_config['name'])
 
     hs.setup()
-<<<<<<< HEAD
     hs.setup_master()
-    hs.start_listening()
-=======
->>>>>>> d560f43e
 
     @defer.inlineCallbacks
     def do_acme():
