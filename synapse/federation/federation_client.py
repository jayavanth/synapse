# -*- coding: utf-8 -*-
# Copyright 2015, 2016 OpenMarket Ltd
#
# Licensed under the Apache License, Version 2.0 (the "License");
# you may not use this file except in compliance with the License.
# You may obtain a copy of the License at
#
#     http://www.apache.org/licenses/LICENSE-2.0
#
# Unless required by applicable law or agreed to in writing, software
# distributed under the License is distributed on an "AS IS" BASIS,
# WITHOUT WARRANTIES OR CONDITIONS OF ANY KIND, either express or implied.
# See the License for the specific language governing permissions and
# limitations under the License.


import copy
import itertools
import logging
import random

from six.moves import range

from prometheus_client import Counter

from twisted.internet import defer

from synapse.api.constants import (
    KNOWN_ROOM_VERSIONS,
    EventTypes,
    Membership,
    RoomVersions,
)
from synapse.api.errors import (
    CodeMessageException,
    FederationDeniedError,
    HttpResponseException,
    SynapseError,
)
<<<<<<< HEAD
from synapse.events import builder, room_version_to_event_format
=======
from synapse.crypto.event_signing import add_hashes_and_signatures
>>>>>>> edc1e21d
from synapse.federation.federation_base import FederationBase, event_from_pdu_json
from synapse.util import logcontext, unwrapFirstError
from synapse.util.caches.expiringcache import ExpiringCache
from synapse.util.logcontext import make_deferred_yieldable, run_in_background
from synapse.util.logutils import log_function
from synapse.util.retryutils import NotRetryingDestination

logger = logging.getLogger(__name__)

sent_queries_counter = Counter("synapse_federation_client_sent_queries", "", ["type"])


PDU_RETRY_TIME_MS = 1 * 60 * 1000


class InvalidResponseError(RuntimeError):
    """Helper for _try_destination_list: indicates that the server returned a response
    we couldn't parse
    """
    pass


class FederationClient(FederationBase):
    def __init__(self, hs):
        super(FederationClient, self).__init__(hs)

        self.pdu_destination_tried = {}
        self._clock.looping_call(
            self._clear_tried_cache, 60 * 1000,
        )
        self.state = hs.get_state_handler()
        self.transport_layer = hs.get_federation_transport_client()

        self.event_builder_factory = hs.get_event_builder_factory()

        self._get_pdu_cache = ExpiringCache(
            cache_name="get_pdu_cache",
            clock=self._clock,
            max_len=1000,
            expiry_ms=120 * 1000,
            reset_expiry_on_get=False,
        )

    def _clear_tried_cache(self):
        """Clear pdu_destination_tried cache"""
        now = self._clock.time_msec()

        old_dict = self.pdu_destination_tried
        self.pdu_destination_tried = {}

        for event_id, destination_dict in old_dict.items():
            destination_dict = {
                dest: time
                for dest, time in destination_dict.items()
                if time + PDU_RETRY_TIME_MS > now
            }
            if destination_dict:
                self.pdu_destination_tried[event_id] = destination_dict

    @log_function
    def make_query(self, destination, query_type, args,
                   retry_on_dns_fail=False, ignore_backoff=False):
        """Sends a federation Query to a remote homeserver of the given type
        and arguments.

        Args:
            destination (str): Domain name of the remote homeserver
            query_type (str): Category of the query type; should match the
                handler name used in register_query_handler().
            args (dict): Mapping of strings to strings containing the details
                of the query request.
            ignore_backoff (bool): true to ignore the historical backoff data
                and try the request anyway.

        Returns:
            a Deferred which will eventually yield a JSON object from the
            response
        """
        sent_queries_counter.labels(query_type).inc()

        return self.transport_layer.make_query(
            destination, query_type, args, retry_on_dns_fail=retry_on_dns_fail,
            ignore_backoff=ignore_backoff,
        )

    @log_function
    def query_client_keys(self, destination, content, timeout):
        """Query device keys for a device hosted on a remote server.

        Args:
            destination (str): Domain name of the remote homeserver
            content (dict): The query content.

        Returns:
            a Deferred which will eventually yield a JSON object from the
            response
        """
        sent_queries_counter.labels("client_device_keys").inc()
        return self.transport_layer.query_client_keys(
            destination, content, timeout
        )

    @log_function
    def query_user_devices(self, destination, user_id, timeout=30000):
        """Query the device keys for a list of user ids hosted on a remote
        server.
        """
        sent_queries_counter.labels("user_devices").inc()
        return self.transport_layer.query_user_devices(
            destination, user_id, timeout
        )

    @log_function
    def claim_client_keys(self, destination, content, timeout):
        """Claims one-time keys for a device hosted on a remote server.

        Args:
            destination (str): Domain name of the remote homeserver
            content (dict): The query content.

        Returns:
            a Deferred which will eventually yield a JSON object from the
            response
        """
        sent_queries_counter.labels("client_one_time_keys").inc()
        return self.transport_layer.claim_client_keys(
            destination, content, timeout
        )

    @defer.inlineCallbacks
    @log_function
    def backfill(self, dest, context, limit, extremities):
        """Requests some more historic PDUs for the given context from the
        given destination server.

        Args:
            dest (str): The remote home server to ask.
            context (str): The context to backfill.
            limit (int): The maximum number of PDUs to return.
            extremities (list): List of PDU id and origins of the first pdus
                we have seen from the context

        Returns:
            Deferred: Results in the received PDUs.
        """
        logger.debug("backfill extrem=%s", extremities)

        # If there are no extremeties then we've (probably) reached the start.
        if not extremities:
            return

        transaction_data = yield self.transport_layer.backfill(
            dest, context, extremities, limit)

        logger.debug("backfill transaction_data=%s", repr(transaction_data))

        pdus = [
            event_from_pdu_json(p, outlier=False)
            for p in transaction_data["pdus"]
        ]

        # FIXME: We should handle signature failures more gracefully.
        pdus[:] = yield logcontext.make_deferred_yieldable(defer.gatherResults(
            self._check_sigs_and_hashes(pdus),
            consumeErrors=True,
        ).addErrback(unwrapFirstError))

        defer.returnValue(pdus)

    @defer.inlineCallbacks
    @log_function
    def get_pdu(self, destinations, event_id, room_version, outlier=False,
                timeout=None):
        """Requests the PDU with given origin and ID from the remote home
        servers.

        Will attempt to get the PDU from each destination in the list until
        one succeeds.

        Args:
            destinations (list): Which home servers to query
            event_id (str): event to fetch
            room_version (str): version of the room
            outlier (bool): Indicates whether the PDU is an `outlier`, i.e. if
                it's from an arbitary point in the context as opposed to part
                of the current block of PDUs. Defaults to `False`
            timeout (int): How long to try (in ms) each destination for before
                moving to the next destination. None indicates no timeout.

        Returns:
            Deferred: Results in the requested PDU.
        """

        # TODO: Rate limit the number of times we try and get the same event.

        ev = self._get_pdu_cache.get(event_id)
        if ev:
            defer.returnValue(ev)

        pdu_attempts = self.pdu_destination_tried.setdefault(event_id, {})

        signed_pdu = None
        for destination in destinations:
            now = self._clock.time_msec()
            last_attempt = pdu_attempts.get(destination, 0)
            if last_attempt + PDU_RETRY_TIME_MS > now:
                continue

            try:
                transaction_data = yield self.transport_layer.get_event(
                    destination, event_id, timeout=timeout,
                )

                logger.debug("transaction_data %r", transaction_data)

                pdu_list = [
                    event_from_pdu_json(p, outlier=outlier)
                    for p in transaction_data["pdus"]
                ]

                if pdu_list and pdu_list[0]:
                    pdu = pdu_list[0]

                    # Check signatures are correct.
                    signed_pdu = yield self._check_sigs_and_hash(pdu)

                    break

                pdu_attempts[destination] = now

            except SynapseError as e:
                logger.info(
                    "Failed to get PDU %s from %s because %s",
                    event_id, destination, e,
                )
            except NotRetryingDestination as e:
                logger.info(str(e))
                continue
            except FederationDeniedError as e:
                logger.info(str(e))
                continue
            except Exception as e:
                pdu_attempts[destination] = now

                logger.info(
                    "Failed to get PDU %s from %s because %s",
                    event_id, destination, e,
                )
                continue

        if signed_pdu:
            self._get_pdu_cache[event_id] = signed_pdu

        defer.returnValue(signed_pdu)

    @defer.inlineCallbacks
    @log_function
    def get_state_for_room(self, destination, room_id, event_id):
        """Requests all of the room state at a given event from a remote home server.

        Args:
            destination (str): The remote homeserver to query for the state.
            room_id (str): The id of the room we're interested in.
            event_id (str): The id of the event we want the state at.

        Returns:
            Deferred[Tuple[List[EventBase], List[EventBase]]]:
                A list of events in the state, and a list of events in the auth chain
                for the given event.
        """
        try:
            # First we try and ask for just the IDs, as thats far quicker if
            # we have most of the state and auth_chain already.
            # However, this may 404 if the other side has an old synapse.
            result = yield self.transport_layer.get_room_state_ids(
                destination, room_id, event_id=event_id,
            )

            state_event_ids = result["pdu_ids"]
            auth_event_ids = result.get("auth_chain_ids", [])

            fetched_events, failed_to_fetch = yield self.get_events(
                [destination], room_id, set(state_event_ids + auth_event_ids)
            )

            if failed_to_fetch:
                logger.warn("Failed to get %r", failed_to_fetch)

            event_map = {
                ev.event_id: ev for ev in fetched_events
            }

            pdus = [event_map[e_id] for e_id in state_event_ids if e_id in event_map]
            auth_chain = [
                event_map[e_id] for e_id in auth_event_ids if e_id in event_map
            ]

            auth_chain.sort(key=lambda e: e.depth)

            defer.returnValue((pdus, auth_chain))
        except HttpResponseException as e:
            if e.code == 400 or e.code == 404:
                logger.info("Failed to use get_room_state_ids API, falling back")
            else:
                raise e

        result = yield self.transport_layer.get_room_state(
            destination, room_id, event_id=event_id,
        )

        pdus = [
            event_from_pdu_json(p, outlier=True) for p in result["pdus"]
        ]

        auth_chain = [
            event_from_pdu_json(p, outlier=True)
            for p in result.get("auth_chain", [])
        ]

        seen_events = yield self.store.get_events([
            ev.event_id for ev in itertools.chain(pdus, auth_chain)
        ])

        room_version = yield self.store.get_room_version(room_id)

        signed_pdus = yield self._check_sigs_and_hash_and_fetch(
            destination,
            [p for p in pdus if p.event_id not in seen_events],
            outlier=True,
            room_version=room_version,
        )
        signed_pdus.extend(
            seen_events[p.event_id] for p in pdus if p.event_id in seen_events
        )

        signed_auth = yield self._check_sigs_and_hash_and_fetch(
            destination,
            [p for p in auth_chain if p.event_id not in seen_events],
            outlier=True,
            room_version=room_version,
        )
        signed_auth.extend(
            seen_events[p.event_id] for p in auth_chain if p.event_id in seen_events
        )

        signed_auth.sort(key=lambda e: e.depth)

        defer.returnValue((signed_pdus, signed_auth))

    @defer.inlineCallbacks
    def get_events(self, destinations, room_id, event_ids, return_local=True):
        """Fetch events from some remote destinations, checking if we already
        have them.

        Args:
            destinations (list)
            room_id (str)
            event_ids (list)
            return_local (bool): Whether to include events we already have in
                the DB in the returned list of events

        Returns:
            Deferred: A deferred resolving to a 2-tuple where the first is a list of
            events and the second is a list of event ids that we failed to fetch.
        """
        if return_local:
            seen_events = yield self.store.get_events(event_ids, allow_rejected=True)
            signed_events = list(seen_events.values())
        else:
            seen_events = yield self.store.have_seen_events(event_ids)
            signed_events = []

        failed_to_fetch = set()

        missing_events = set(event_ids)
        for k in seen_events:
            missing_events.discard(k)

        if not missing_events:
            defer.returnValue((signed_events, failed_to_fetch))

        def random_server_list():
            srvs = list(destinations)
            random.shuffle(srvs)
            return srvs

        room_version = yield self.store.get_room_version(room_id)

        batch_size = 20
        missing_events = list(missing_events)
        for i in range(0, len(missing_events), batch_size):
            batch = set(missing_events[i:i + batch_size])

            deferreds = [
                run_in_background(
                    self.get_pdu,
                    destinations=random_server_list(),
                    event_id=e_id,
                    room_version=room_version,
                )
                for e_id in batch
            ]

            res = yield make_deferred_yieldable(
                defer.DeferredList(deferreds, consumeErrors=True)
            )
            for success, result in res:
                if success and result:
                    signed_events.append(result)
                    batch.discard(result.event_id)

            # We removed all events we successfully fetched from `batch`
            failed_to_fetch.update(batch)

        defer.returnValue((signed_events, failed_to_fetch))

    @defer.inlineCallbacks
    @log_function
    def get_event_auth(self, destination, room_id, event_id):
        res = yield self.transport_layer.get_event_auth(
            destination, room_id, event_id,
        )

        auth_chain = [
            event_from_pdu_json(p, outlier=True)
            for p in res["auth_chain"]
        ]

        room_version = yield self.store.get_room_version(room_id)

        signed_auth = yield self._check_sigs_and_hash_and_fetch(
            destination, auth_chain,
            outlier=True, room_version=room_version,
        )

        signed_auth.sort(key=lambda e: e.depth)

        defer.returnValue(signed_auth)

    @defer.inlineCallbacks
    def _try_destination_list(self, description, destinations, callback):
        """Try an operation on a series of servers, until it succeeds

        Args:
            description (unicode): description of the operation we're doing, for logging

            destinations (Iterable[unicode]): list of server_names to try

            callback (callable):  Function to run for each server. Passed a single
                argument: the server_name to try. May return a deferred.

                If the callback raises a CodeMessageException with a 300/400 code,
                attempts to perform the operation stop immediately and the exception is
                reraised.

                Otherwise, if the callback raises an Exception the error is logged and the
                next server tried. Normally the stacktrace is logged but this is
                suppressed if the exception is an InvalidResponseError.

        Returns:
            The [Deferred] result of callback, if it succeeds

        Raises:
            SynapseError if the chosen remote server returns a 300/400 code.

            RuntimeError if no servers were reachable.
        """
        for destination in destinations:
            if destination == self.server_name:
                continue

            try:
                res = yield callback(destination)
                defer.returnValue(res)
            except InvalidResponseError as e:
                logger.warn(
                    "Failed to %s via %s: %s",
                    description, destination, e,
                )
            except HttpResponseException as e:
                if not 500 <= e.code < 600:
                    raise e.to_synapse_error()
                else:
                    logger.warn(
                        "Failed to %s via %s: %i %s",
                        description, destination, e.code, e.args[0],
                    )
            except Exception:
                logger.warn(
                    "Failed to %s via %s",
                    description, destination, exc_info=1,
                )

        raise RuntimeError("Failed to %s via any server" % (description, ))

    def make_membership_event(self, destinations, room_id, user_id, membership,
                              content, params):
        """
        Creates an m.room.member event, with context, without participating in the room.

        Does so by asking one of the already participating servers to create an
        event with proper context.

        Returns a fully signed and hashed event.

        Note that this does not append any events to any graphs.

        Args:
            destinations (str): Candidate homeservers which are probably
                participating in the room.
            room_id (str): The room in which the event will happen.
            user_id (str): The user whose membership is being evented.
            membership (str): The "membership" property of the event. Must be
                one of "join" or "leave".
            content (dict): Any additional data to put into the content field
                of the event.
            params (dict[str, str|Iterable[str]]): Query parameters to include in the
                request.
        Return:
<<<<<<< HEAD
            Deferred[tuple[str, dict, int]]: resolves to a tuple of
            `(origin, event, event_format)` where origin is the remote
            homeserver which generated the event, and event_format is one of
            `synapse.api.constants.EventFormatVersions`.
=======
            Deferred[tuple[str, FrozenEvent]]: resolves to a tuple of `origin`
            and event where origin is the remote homeserver which generated
            the event.
>>>>>>> edc1e21d

            Fails with a ``SynapseError`` if the chosen remote server
            returns a 300/400 code.

            Fails with a ``RuntimeError`` if no servers were reachable.
        """
        valid_memberships = {Membership.JOIN, Membership.LEAVE}
        if membership not in valid_memberships:
            raise RuntimeError(
                "make_membership_event called with membership='%s', must be one of %s" %
                (membership, ",".join(valid_memberships))
            )

        @defer.inlineCallbacks
        def send_request(destination):
            ret = yield self.transport_layer.make_membership_event(
                destination, room_id, user_id, membership, params,
            )

            # Note: If not supplied, the room version may be either v1 or v2,
            # however either way the event format version will be v1.
            room_version = ret.get("room_version", RoomVersions.V1)
            event_format = room_version_to_event_format(room_version)

            pdu_dict = ret.get("event", None)
            if not isinstance(pdu_dict, dict):
                raise InvalidResponseError("Bad 'event' field in response")

            logger.debug("Got response to make_%s: %s", membership, pdu_dict)

            pdu_dict["content"].update(content)

            # The protoevent received over the JSON wire may not have all
            # the required fields. Lets just gloss over that because
            # there's some we never care about
            if "prev_state" not in pdu_dict:
                pdu_dict["prev_state"] = []

            # Strip off the fields that we want to clobber.
            pdu_dict.pop("origin", None)
            pdu_dict.pop("origin_server_ts", None)
            pdu_dict.pop("unsigned", None)

            builder = self.event_builder_factory.new(pdu_dict)
            add_hashes_and_signatures(
                builder,
                self.hs.hostname,
                self.hs.config.signing_key[0]
            )
            ev = builder.build()

            defer.returnValue(
                (destination, ev, event_format)
            )

        return self._try_destination_list(
            "make_" + membership, destinations, send_request,
        )

    def send_join(self, destinations, pdu):
        """Sends a join event to one of a list of homeservers.

        Doing so will cause the remote server to add the event to the graph,
        and send the event out to the rest of the federation.

        Args:
            destinations (str): Candidate homeservers which are probably
                participating in the room.
            pdu (BaseEvent): event to be sent

        Return:
            Deferred: resolves to a dict with members ``origin`` (a string
            giving the serer the event was sent to, ``state`` (?) and
            ``auth_chain``.

            Fails with a ``SynapseError`` if the chosen remote server
            returns a 300/400 code.

            Fails with a ``RuntimeError`` if no servers were reachable.
        """

        def check_authchain_validity(signed_auth_chain):
            for e in signed_auth_chain:
                if e.type == EventTypes.Create:
                    create_event = e
                    break
            else:
                raise InvalidResponseError(
                    "no %s in auth chain" % (EventTypes.Create,),
                )

            # the room version should be sane.
            room_version = create_event.content.get("room_version", "1")
            if room_version not in KNOWN_ROOM_VERSIONS:
                # This shouldn't be possible, because the remote server should have
                # rejected the join attempt during make_join.
                raise InvalidResponseError(
                    "room appears to have unsupported version %s" % (
                        room_version,
                    ))

        @defer.inlineCallbacks
        def send_request(destination):
            time_now = self._clock.time_msec()
            _, content = yield self.transport_layer.send_join(
                destination=destination,
                room_id=pdu.room_id,
                event_id=pdu.event_id,
                content=pdu.get_pdu_json(time_now),
            )

            logger.debug("Got content: %s", content)

            state = [
                event_from_pdu_json(p, outlier=True)
                for p in content.get("state", [])
            ]

            auth_chain = [
                event_from_pdu_json(p, outlier=True)
                for p in content.get("auth_chain", [])
            ]

            pdus = {
                p.event_id: p
                for p in itertools.chain(state, auth_chain)
            }

            room_version = None
            for e in state:
                if (e.type, e.state_key) == (EventTypes.Create, ""):
                    room_version = e.content.get("room_version", RoomVersions.V1)
                    break

            if room_version is None:
                # If the state doesn't have a create event then the room is
                # invalid, and it would fail auth checks anyway.
                raise SynapseError(400, "No create event in state")

            valid_pdus = yield self._check_sigs_and_hash_and_fetch(
                destination, list(pdus.values()),
                outlier=True,
                room_version=room_version,
            )

            valid_pdus_map = {
                p.event_id: p
                for p in valid_pdus
            }

            # NB: We *need* to copy to ensure that we don't have multiple
            # references being passed on, as that causes... issues.
            signed_state = [
                copy.copy(valid_pdus_map[p.event_id])
                for p in state
                if p.event_id in valid_pdus_map
            ]

            signed_auth = [
                valid_pdus_map[p.event_id]
                for p in auth_chain
                if p.event_id in valid_pdus_map
            ]

            # NB: We *need* to copy to ensure that we don't have multiple
            # references being passed on, as that causes... issues.
            for s in signed_state:
                s.internal_metadata = copy.deepcopy(s.internal_metadata)

            check_authchain_validity(signed_auth)

            defer.returnValue({
                "state": signed_state,
                "auth_chain": signed_auth,
                "origin": destination,
            })
        return self._try_destination_list("send_join", destinations, send_request)

    @defer.inlineCallbacks
    def send_invite(self, destination, room_id, event_id, pdu):
        time_now = self._clock.time_msec()
        try:
            code, content = yield self.transport_layer.send_invite(
                destination=destination,
                room_id=room_id,
                event_id=event_id,
                content=pdu.get_pdu_json(time_now),
            )
        except HttpResponseException as e:
            if e.code == 403:
                raise e.to_synapse_error()
            raise

        pdu_dict = content["event"]

        logger.debug("Got response to send_invite: %s", pdu_dict)

        pdu = event_from_pdu_json(pdu_dict)

        # Check signatures are correct.
        pdu = yield self._check_sigs_and_hash(pdu)

        # FIXME: We should handle signature failures more gracefully.

        defer.returnValue(pdu)

    def send_leave(self, destinations, pdu):
        """Sends a leave event to one of a list of homeservers.

        Doing so will cause the remote server to add the event to the graph,
        and send the event out to the rest of the federation.

        This is mostly useful to reject received invites.

        Args:
            destinations (str): Candidate homeservers which are probably
                participating in the room.
            pdu (BaseEvent): event to be sent

        Return:
            Deferred: resolves to None.

            Fails with a ``SynapseError`` if the chosen remote server
            returns a 300/400 code.

            Fails with a ``RuntimeError`` if no servers were reachable.
        """
        @defer.inlineCallbacks
        def send_request(destination):
            time_now = self._clock.time_msec()
            _, content = yield self.transport_layer.send_leave(
                destination=destination,
                room_id=pdu.room_id,
                event_id=pdu.event_id,
                content=pdu.get_pdu_json(time_now),
            )

            logger.debug("Got content: %s", content)
            defer.returnValue(None)

        return self._try_destination_list("send_leave", destinations, send_request)

    def get_public_rooms(self, destination, limit=None, since_token=None,
                         search_filter=None, include_all_networks=False,
                         third_party_instance_id=None):
        if destination == self.server_name:
            return

        return self.transport_layer.get_public_rooms(
            destination, limit, since_token, search_filter,
            include_all_networks=include_all_networks,
            third_party_instance_id=third_party_instance_id,
        )

    @defer.inlineCallbacks
    def query_auth(self, destination, room_id, event_id, local_auth):
        """
        Params:
            destination (str)
            event_it (str)
            local_auth (list)
        """
        time_now = self._clock.time_msec()

        send_content = {
            "auth_chain": [e.get_pdu_json(time_now) for e in local_auth],
        }

        code, content = yield self.transport_layer.send_query_auth(
            destination=destination,
            room_id=room_id,
            event_id=event_id,
            content=send_content,
        )

        auth_chain = [
            event_from_pdu_json(e)
            for e in content["auth_chain"]
        ]

        room_version = yield self.store.get_room_version(room_id)

        signed_auth = yield self._check_sigs_and_hash_and_fetch(
            destination, auth_chain, outlier=True, room_version=room_version,
        )

        signed_auth.sort(key=lambda e: e.depth)

        ret = {
            "auth_chain": signed_auth,
            "rejects": content.get("rejects", []),
            "missing": content.get("missing", []),
        }

        defer.returnValue(ret)

    @defer.inlineCallbacks
    def get_missing_events(self, destination, room_id, earliest_events_ids,
                           latest_events, limit, min_depth, timeout):
        """Tries to fetch events we are missing. This is called when we receive
        an event without having received all of its ancestors.

        Args:
            destination (str)
            room_id (str)
            earliest_events_ids (list): List of event ids. Effectively the
                events we expected to receive, but haven't. `get_missing_events`
                should only return events that didn't happen before these.
            latest_events (list): List of events we have received that we don't
                have all previous events for.
            limit (int): Maximum number of events to return.
            min_depth (int): Minimum depth of events tor return.
            timeout (int): Max time to wait in ms
        """
        try:
            content = yield self.transport_layer.get_missing_events(
                destination=destination,
                room_id=room_id,
                earliest_events=earliest_events_ids,
                latest_events=[e.event_id for e in latest_events],
                limit=limit,
                min_depth=min_depth,
                timeout=timeout,
            )

            events = [
                event_from_pdu_json(e)
                for e in content.get("events", [])
            ]

            room_version = yield self.store.get_room_version(room_id)

            signed_events = yield self._check_sigs_and_hash_and_fetch(
                destination, events, outlier=False, room_version=room_version,
            )
        except HttpResponseException as e:
            if not e.code == 400:
                raise

            # We are probably hitting an old server that doesn't support
            # get_missing_events
            signed_events = []

        defer.returnValue(signed_events)

    @defer.inlineCallbacks
    def forward_third_party_invite(self, destinations, room_id, event_dict):
        for destination in destinations:
            if destination == self.server_name:
                continue

            try:
                yield self.transport_layer.exchange_third_party_invite(
                    destination=destination,
                    room_id=room_id,
                    event_dict=event_dict,
                )
                defer.returnValue(None)
            except CodeMessageException:
                raise
            except Exception as e:
                logger.exception(
                    "Failed to send_third_party_invite via %s: %s",
                    destination, str(e)
                )

        raise RuntimeError("Failed to send to any server.")<|MERGE_RESOLUTION|>--- conflicted
+++ resolved
@@ -37,11 +37,8 @@
     HttpResponseException,
     SynapseError,
 )
-<<<<<<< HEAD
-from synapse.events import builder, room_version_to_event_format
-=======
 from synapse.crypto.event_signing import add_hashes_and_signatures
->>>>>>> edc1e21d
+from synapse.events import room_version_to_event_format
 from synapse.federation.federation_base import FederationBase, event_from_pdu_json
 from synapse.util import logcontext, unwrapFirstError
 from synapse.util.caches.expiringcache import ExpiringCache
@@ -561,16 +558,10 @@
             params (dict[str, str|Iterable[str]]): Query parameters to include in the
                 request.
         Return:
-<<<<<<< HEAD
-            Deferred[tuple[str, dict, int]]: resolves to a tuple of
+            Deferred[tuple[str, FrozenEvent, int]]: resolves to a tuple of
             `(origin, event, event_format)` where origin is the remote
             homeserver which generated the event, and event_format is one of
             `synapse.api.constants.EventFormatVersions`.
-=======
-            Deferred[tuple[str, FrozenEvent]]: resolves to a tuple of `origin`
-            and event where origin is the remote homeserver which generated
-            the event.
->>>>>>> edc1e21d
 
             Fails with a ``SynapseError`` if the chosen remote server
             returns a 300/400 code.
