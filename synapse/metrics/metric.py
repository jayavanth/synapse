--- conflicted
+++ resolved
@@ -128,14 +128,6 @@
 class CacheMetric(object):
     __slots__ = ("name", "cache_name", "hits", "misses", "size_callback")
 
-<<<<<<< HEAD
-    This metric generates standard metric name pairs, so that monitoring rules
-    can easily be applied to measure hit ratio."""
-
-    __slots__ = ("name", "cache_name", "hits", "misses", "size_callback")
-
-=======
->>>>>>> aa6fab0c
     def __init__(self, name, size_callback, cache_name):
         self.name = name
         self.cache_name = cache_name
